--- conflicted
+++ resolved
@@ -27,10 +27,6 @@
 use v1::helpers::dispatch::{default_gas_price, sign_and_dispatch};
 use v1::traits::EthSigning;
 use v1::types::{TransactionRequest, H160 as RpcH160, H256 as RpcH256, H520 as RpcH520, U256 as RpcU256};
-<<<<<<< HEAD
-=======
-use v1::impls::{default_gas_price, sign_and_dispatch, request_rejected_error, request_not_found_error, signer_disabled_error};
->>>>>>> 8702a29e
 
 fn fill_optional_fields<C, M>(request: TRequest, client: &C, miner: &M) -> FilledRequest
 	where C: MiningBlockChainClient, M: MinerService {
@@ -155,17 +151,10 @@
 			let res = match pending.get(&id) {
 				Some(ref promise) => match promise.result() {
 					ConfirmationResult::Waiting => { return Ok(Value::Null); }
-<<<<<<< HEAD
-					ConfirmationResult::Rejected => Err(errors::transaction_rejected()),
+					ConfirmationResult::Rejected => Err(errors::request_rejected()),
 					ConfirmationResult::Confirmed(rpc_response) => rpc_response,
 				},
-				_ => { return Err(errors::invalid_params("Unknown RequestID", id)); }
-=======
-					ConfirmationResult::Rejected => Err(request_rejected_error()),
-					ConfirmationResult::Confirmed(rpc_response) => rpc_response,
-				},
-				_ => { return Err(request_not_found_error()); }
->>>>>>> 8702a29e
+				_ => { return Err(errors::request_not_found()); }
 			};
 			pending.remove(&id);
 			res
