// Copyright 2015, 2016 Ethcore (UK) Ltd.
// This file is part of Parity.

// Parity is free software: you can redistribute it and/or modify
// it under the terms of the GNU General Public License as published by
// the Free Software Foundation, either version 3 of the License, or
// (at your option) any later version.

// Parity is distributed in the hope that it will be useful,
// but WITHOUT ANY WARRANTY; without even the implied warranty of
// MERCHANTABILITY or FITNESS FOR A PARTICULAR PURPOSE.  See the
// GNU General Public License for more details.

// You should have received a copy of the GNU General Public License
// along with Parity.  If not, see <http://www.gnu.org/licenses/>.

//! Ethcore client application.

#![warn(missing_docs)]
#![cfg_attr(feature="dev", feature(plugin))]
#![cfg_attr(feature="dev", plugin(clippy))]
#![cfg_attr(feature="dev", allow(useless_format))]

extern crate docopt;
extern crate num_cpus;
extern crate rustc_serialize;
extern crate ethcore_util as util;
extern crate ethcore;
extern crate ethsync;
extern crate ethminer;
#[macro_use]
extern crate log as rlog;
extern crate env_logger;
extern crate ctrlc;
extern crate fdlimit;
extern crate daemonize;
extern crate time;
extern crate number_prefix;
extern crate rpassword;
extern crate semver;
extern crate ethcore_ipc as ipc;
extern crate ethcore_ipc_nano as nanoipc;
#[macro_use]
extern crate hyper; // for price_info.rs
extern crate json_ipc_server as jsonipc;
extern crate ethcore_ipc_hypervisor as hypervisor;
extern crate crossbeam;

#[cfg(feature = "rpc")]
extern crate ethcore_rpc;

#[cfg(feature = "dapps")]
extern crate ethcore_dapps;

#[macro_use]
mod die;
mod price_info;
mod upgrade;
mod setup_log;
mod rpc;
mod dapps;
mod informant;
mod io_handler;
mod cli;
mod configuration;
mod migration;

use std::io::{Write, Read, BufReader, BufRead};
use std::ops::Deref;
use std::sync::{Arc, Mutex, Condvar};
use std::path::Path;
use std::fs::File;
use std::str::{FromStr, from_utf8};
use std::thread::sleep;
use std::time::Duration;
use rustc_serialize::hex::FromHex;
use ctrlc::CtrlC;
use util::{H256, ToPretty, NetworkConfiguration, PayloadInfo, Bytes};
use util::panics::{MayPanic, ForwardPanic, PanicHandler};
use ethcore::client::{BlockID, BlockChainClient, ClientConfig, get_db_path};
use ethcore::error::{Error, ImportError};
use ethcore::service::ClientService;
use ethcore::spec::Spec;
use ethsync::EthSync;
use ethminer::{Miner, MinerService, ExternalMiner};
use daemonize::Daemonize;
use migration::migrate;
use informant::Informant;

use die::*;
use cli::print_version;
use rpc::RpcServer;
use dapps::WebappServer;
use io_handler::ClientIoHandler;
use configuration::Configuration;

fn main() {
	let conf = Configuration::parse();
	execute(conf);
}

fn execute(conf: Configuration) {
	if conf.args.flag_version {
		print_version();
		return;
	}

	let spec = conf.spec();
	let client_config = conf.client_config(&spec);

	execute_upgrades(&conf, &spec, &client_config);

	if conf.args.cmd_daemon {
		Daemonize::new()
			.pid_file(conf.args.arg_pid_file.clone())
			.chown_pid_file(true)
			.start()
			.unwrap_or_else(|e| die!("Couldn't daemonize; {}", e));
	}

	if conf.args.cmd_account {
		execute_account_cli(conf);
		return;
	}

	if conf.args.cmd_export {
		execute_export(conf);
		return;
	}

	if conf.args.cmd_import {
		execute_import(conf);
		return;
	}

	execute_client(conf, spec, client_config);
}

fn execute_upgrades(conf: &Configuration, spec: &Spec, client_config: &ClientConfig) {
	match ::upgrade::upgrade(Some(&conf.path())) {
		Ok(upgrades_applied) if upgrades_applied > 0 => {
			println!("Executed {} upgrade scripts - ok", upgrades_applied);
		},
		Err(e) => {
			die!("Error upgrading parity data: {:?}", e);
		},
		_ => {},
	}

	let db_path = get_db_path(Path::new(&conf.path()), client_config.pruning, spec.genesis_header().hash());
	let result = migrate(&db_path);
	if let Err(err) = result {
		die_with_message(&format!("{}", err));
	}
}

<<<<<<< HEAD
fn start_hypervisor(conf: &Configuration) -> hypervisor::Hypervisor {
	let db_path = ethcore::client::get_db_path(
		Path::new(&conf.path()),
		conf.client_config(&conf.spec()).pruning,
		conf.spec().genesis_header().hash()).to_str().unwrap().to_owned();
	let hypervisor = hypervisor::Hypervisor::new(&db_path);
	hypervisor.start();
	hypervisor
}

fn execute_client(conf: Configuration) {
	let hypervisor = start_hypervisor(&conf);
	hypervisor.wait_for_startup();

=======
fn execute_client(conf: Configuration, spec: Spec, client_config: ClientConfig) {
>>>>>>> 468d761e
	// Setup panic handler
	let panic_handler = PanicHandler::new_in_arc();

	// Setup logging
	let logger = setup_log::setup_log(&conf.args.flag_logging);
	// Raise fdlimit
	unsafe { ::fdlimit::raise_fd_limit(); }

	let net_settings = conf.net_settings(&spec);
	let sync_config = conf.sync_config(&spec);

	// Secret Store
	let account_service = Arc::new(conf.account_service());

	// Build client
	let mut service = ClientService::start(
		client_config, spec, net_settings, Path::new(&conf.path())
	).unwrap_or_else(|e| die_with_error("Client", e));

	panic_handler.forward_from(&service);
	let client = service.client();

	// Miner
	let miner = Miner::with_accounts(conf.args.flag_force_sealing, conf.spec(), account_service.clone());
	miner.set_author(conf.author());
	miner.set_gas_floor_target(conf.gas_floor_target());
	miner.set_extra_data(conf.extra_data());
	miner.set_minimal_gas_price(conf.gas_price());
	miner.set_transactions_limit(conf.args.flag_tx_limit);

	let external_miner = Arc::new(ExternalMiner::default());
	let network_settings = Arc::new(conf.network_settings());

	// Sync
	let sync = EthSync::register(service.network(), sync_config, client.clone(), miner.clone());

	let dependencies = Arc::new(rpc::Dependencies {
		panic_handler: panic_handler.clone(),
		client: client.clone(),
		sync: sync.clone(),
		secret_store: account_service.clone(),
		miner: miner.clone(),
		external_miner: external_miner.clone(),
		logger: logger.clone(),
		settings: network_settings.clone(),
	});

	// Setup http rpc
	let rpc_server = rpc::new_http(rpc::HttpConfiguration {
		enabled: network_settings.rpc_enabled,
		interface: network_settings.rpc_interface.clone(),
		port: network_settings.rpc_port,
		apis: conf.rpc_apis(),
		cors: conf.rpc_cors(),
	}, &dependencies);

	// setup ipc rpc
	let _ipc_server = rpc::new_ipc(conf.ipc_settings(), &dependencies);

	if conf.args.flag_webapp { println!("WARNING: Flag -w/--webapp is deprecated. Dapps server is now on by default. Ignoring."); }
	let dapps_server = dapps::new(dapps::Configuration {
		enabled: !conf.args.flag_dapps_off,
		interface: conf.args.flag_dapps_interface.clone(),
		port: conf.args.flag_dapps_port,
		user: conf.args.flag_dapps_user.clone(),
		pass: conf.args.flag_dapps_pass.clone(),
	}, dapps::Dependencies {
		panic_handler: panic_handler.clone(),
		client: client.clone(),
		sync: sync.clone(),
		secret_store: account_service.clone(),
		miner: miner.clone(),
		external_miner: external_miner.clone(),
		logger: logger.clone(),
		settings: network_settings.clone(),
	});

	// Register IO handler
	let io_handler  = Arc::new(ClientIoHandler {
		client: service.client(),
		info: Informant::new(!conf.args.flag_no_color),
		sync: sync.clone(),
		accounts: account_service.clone(),
	});
	service.io().register_handler(io_handler).expect("Error registering IO handler");

	// Handle exit
	wait_for_exit(panic_handler, rpc_server, dapps_server);
}

fn flush_stdout() {
	::std::io::stdout().flush().expect("stdout is flushable; qed");
}

enum DataFormat {
	Hex,
	Binary,
}

fn execute_export(conf: Configuration) {
	let hypervisor = start_hypervisor(&conf);
	hypervisor.wait_for_startup();

	// Setup panic handler
	let panic_handler = PanicHandler::new_in_arc();

	// Raise fdlimit
	unsafe { ::fdlimit::raise_fd_limit(); }

	let spec = conf.spec();
	let net_settings = NetworkConfiguration {
		config_path: None,
		listen_address: None,
		public_address: None,
		udp_port: None,
		nat_enabled: false,
		discovery_enabled: false,
		pin: true,
		boot_nodes: Vec::new(),
		use_secret: None,
		ideal_peers: 0,
	};
	let client_config = conf.client_config(&spec);

	// Build client
	let service = ClientService::start(
		client_config, spec, net_settings, Path::new(&conf.path())
	).unwrap_or_else(|e| die_with_error("Client", e));

	panic_handler.forward_from(&service);
	let client = service.client();

	// we have a client!
	let parse_block_id = |s: &str, arg: &str| -> u64 {
		if s == "latest" {
			client.chain_info().best_block_number
		} else if let Ok(n) = s.parse::<u64>() {
			n
		} else if let Ok(h) = H256::from_str(s) {
			client.block_number(BlockID::Hash(h)).unwrap_or_else(|| {
				die!("Unknown block hash passed to {} parameter: {:?}", arg, s);
			})
		} else {
			die!("Invalid {} parameter given: {:?}", arg, s);
		}
	};
	let from = parse_block_id(&conf.args.flag_from, "--from");
	let to = parse_block_id(&conf.args.flag_to, "--to");
	let format = match conf.args.flag_format {
		Some(x) => match x.deref() {
			"binary" | "bin" => DataFormat::Binary,
			"hex" => DataFormat::Hex,
			x => die!("Invalid --format parameter given: {:?}", x),
		},
		None if conf.args.arg_file.is_none() => DataFormat::Hex,
		None => DataFormat::Binary,
	};

	let mut out: Box<Write> = if let Some(f) = conf.args.arg_file {
		Box::new(File::create(&f).unwrap_or_else(|_| die!("Cannot write to file given: {}", f)))
	} else {
		Box::new(::std::io::stdout())
	};

	for i in from..(to + 1) {
		let b = client.deref().block(BlockID::Number(i)).unwrap();
		match format {
			DataFormat::Binary => { out.write(&b).expect("Couldn't write to stream."); }
			DataFormat::Hex => { out.write_fmt(format_args!("{}", b.pretty())).expect("Couldn't write to stream."); }
		}
	}
}

fn execute_import(conf: Configuration) {
	let hypervisor = start_hypervisor(&conf);
	hypervisor.wait_for_startup();

	// Setup panic handler
	let panic_handler = PanicHandler::new_in_arc();

	// Raise fdlimit
	unsafe { ::fdlimit::raise_fd_limit(); }

	let spec = conf.spec();
	let net_settings = NetworkConfiguration {
		config_path: None,
		listen_address: None,
		public_address: None,
		udp_port: None,
		nat_enabled: false,
		discovery_enabled: false,
		pin: true,
		boot_nodes: Vec::new(),
		use_secret: None,
		ideal_peers: 0,
	};
	let client_config = conf.client_config(&spec);

	// Build client
	let service = ClientService::start(
		client_config, spec, net_settings, Path::new(&conf.path())
	).unwrap_or_else(|e| die_with_error("Client", e));

	panic_handler.forward_from(&service);
	let client = service.client();

	let mut instream: Box<Read> = if let Some(f) = conf.args.arg_file {
		let f = File::open(&f).unwrap_or_else(|_| die!("Cannot open the file given: {}", f));
		Box::new(f)
	} else {
		Box::new(::std::io::stdin())
	};

	let mut first_bytes: Bytes = vec![0; 3];
	let mut first_read = 0;

	let format = match conf.args.flag_format {
		Some(x) => match x.deref() {
			"binary" | "bin" => DataFormat::Binary,
			"hex" => DataFormat::Hex,
			x => die!("Invalid --format parameter given: {:?}", x),
		},
		None => {
			// autodetect...
			first_read = instream.read(&mut(first_bytes[..])).unwrap_or_else(|_| die!("Error reading from the file/stream."));
			match first_bytes[0] {
				0xf9 => {
					println!("Autodetected binary data format.");
					DataFormat::Binary
				}
				_ => {
					println!("Autodetected hex data format.");
					DataFormat::Hex
				}
			}
		}
	};

	let informant = Informant::new(!conf.args.flag_no_color);

	let do_import = |bytes| {
		while client.queue_info().is_full() { sleep(Duration::from_secs(1)); }
		match client.import_block(bytes) {
			Ok(_) => {}
			Err(Error::Import(ImportError::AlreadyInChain)) => { trace!("Skipping block already in chain."); }
			Err(e) => die!("Cannot import block: {:?}", e)
		}
		informant.tick(client.deref(), None);
	};

	match format {
		DataFormat::Binary => {
			loop {
				let mut bytes: Bytes = if first_read > 0 {first_bytes.clone()} else {vec![0; 3]};
				let n = if first_read > 0 {first_read} else {instream.read(&mut(bytes[..])).unwrap_or_else(|_| die!("Error reading from the file/stream."))};
				if n == 0 { break; }
				first_read = 0;
				let s = PayloadInfo::from(&(bytes[..])).unwrap_or_else(|e| die!("Invalid RLP in the file/stream: {:?}", e)).total();
				bytes.resize(s, 0);
				instream.read_exact(&mut(bytes[3..])).unwrap_or_else(|_| die!("Error reading from the file/stream."));
				do_import(bytes);
			}
		}
		DataFormat::Hex => {
			for line in BufReader::new(instream).lines() {
				let s = line.unwrap_or_else(|_| die!("Error reading from the file/stream."));
				let s = if first_read > 0 {from_utf8(&first_bytes).unwrap().to_owned() + &(s[..])} else {s};
				first_read = 0;
				let bytes = FromHex::from_hex(&(s[..])).unwrap_or_else(|_| die!("Invalid hex in file/stream."));
				do_import(bytes);
			}
		}
	}
	client.flush_queue();
}

fn execute_account_cli(conf: Configuration) {
	use util::keys::store::SecretStore;
	use rpassword::read_password;
	let mut secret_store = SecretStore::with_security(Path::new(&conf.keys_path()), conf.keys_iterations());
	if conf.args.cmd_new {
		println!("Please note that password is NOT RECOVERABLE.");
		print!("Type password: ");
		flush_stdout();
		let password = read_password().unwrap();
		print!("Repeat password: ");
		flush_stdout();
		let password_repeat = read_password().unwrap();
		if password != password_repeat {
			println!("Passwords do not match!");
			return;
		}
		println!("New account address:");
		let new_address = secret_store.new_account(&password).unwrap();
		println!("{:?}", new_address);
		return;
	}
	if conf.args.cmd_list {
		println!("Known addresses:");
		for &(addr, _) in &secret_store.accounts().unwrap() {
			println!("{:?}", addr);
		}
	}
}

<<<<<<< HEAD
fn wait_for_exit(
	panic_handler: Arc<PanicHandler>,
	_rpc_server: Option<RpcServer>,
	_webapp_server: Option<WebappServer>,)

{
=======
fn wait_for_exit(panic_handler: Arc<PanicHandler>, _rpc_server: Option<RpcServer>, _dapps_server: Option<WebappServer>) {
>>>>>>> 468d761e
	let exit = Arc::new(Condvar::new());

	// Handle possible exits
	let e = exit.clone();
	CtrlC::set_handler(move || {
		e.notify_all();
	});

	// Handle panics
	let e = exit.clone();
	panic_handler.on_panic(move |_reason| { e.notify_all(); });

	// Wait for signal
	let mutex = Mutex::new(());
	let _ = exit.wait(mutex.lock().unwrap()).unwrap();
	info!("Finishing work, please wait...");
}

/// Parity needs at least 1 test to generate coverage reports correctly.
#[test]
fn if_works() {
}<|MERGE_RESOLUTION|>--- conflicted
+++ resolved
@@ -154,7 +154,6 @@
 	}
 }
 
-<<<<<<< HEAD
 fn start_hypervisor(conf: &Configuration) -> hypervisor::Hypervisor {
 	let db_path = ethcore::client::get_db_path(
 		Path::new(&conf.path()),
@@ -165,13 +164,10 @@
 	hypervisor
 }
 
-fn execute_client(conf: Configuration) {
+fn execute_client(conf: Configuration, spec: Spec, client_config: ClientConfig) {
 	let hypervisor = start_hypervisor(&conf);
 	hypervisor.wait_for_startup();
 
-=======
-fn execute_client(conf: Configuration, spec: Spec, client_config: ClientConfig) {
->>>>>>> 468d761e
 	// Setup panic handler
 	let panic_handler = PanicHandler::new_in_arc();
 
@@ -477,16 +473,12 @@
 	}
 }
 
-<<<<<<< HEAD
 fn wait_for_exit(
 	panic_handler: Arc<PanicHandler>,
 	_rpc_server: Option<RpcServer>,
 	_webapp_server: Option<WebappServer>,)
 
 {
-=======
-fn wait_for_exit(panic_handler: Arc<PanicHandler>, _rpc_server: Option<RpcServer>, _dapps_server: Option<WebappServer>) {
->>>>>>> 468d761e
 	let exit = Arc::new(Condvar::new());
 
 	// Handle possible exits
