//! Database migrations.

<<<<<<< HEAD
pub mod extras;
pub mod state;
mod v8;


pub use self::v8::ToV8;
=======
pub mod state;
pub mod blocks;
pub mod extras;
>>>>>>> 6b1e722a
<|MERGE_RESOLUTION|>--- conflicted
+++ resolved
@@ -1,14 +1,8 @@
 //! Database migrations.
 
-<<<<<<< HEAD
-pub mod extras;
-pub mod state;
-mod v8;
-
-
-pub use self::v8::ToV8;
-=======
 pub mod state;
 pub mod blocks;
 pub mod extras;
->>>>>>> 6b1e722a
+
+mod v9;
+pub use self::v9::ToV9;