--- conflicted
+++ resolved
@@ -356,11 +356,8 @@
 	use trace::{Config, Switch, TraceDB, Database as TraceDatabase, DatabaseExtras, ImportRequest};
 	use trace::{BlockTraces, Trace, Filter, LocalizedTrace, AddressesFilter};
 	use trace::trace::{Call, Action, Res};
-<<<<<<< HEAD
 	use client::DB_NO_OF_COLUMNS;
-=======
 	use types::executed::CallType;
->>>>>>> 6b1e722a
 
 	struct NoopExtras;
 
