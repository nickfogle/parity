// Copyright 2015, 2016 Ethcore (UK) Ltd.
// This file is part of Parity.

// Parity is free software: you can redistribute it and/or modify
// it under the terms of the GNU General Public License as published by
// the Free Software Foundation, either version 3 of the License, or
// (at your option) any later version.

// Parity is distributed in the hope that it will be useful,
// but WITHOUT ANY WARRANTY; without even the implied warranty of
// MERCHANTABILITY or FITNESS FOR A PARTICULAR PURPOSE.  See the
// GNU General Public License for more details.

// You should have received a copy of the GNU General Public License
// along with Parity.  If not, see <http://www.gnu.org/licenses/>.

//! Blockchain database.

use std::sync::atomic::{AtomicUsize, Ordering as AtomicOrder};
use bloomchain as bc;
use util::*;
use header::*;
use super::extras::*;
use transaction::*;
use views::*;
use receipt::Receipt;
use blooms::{Bloom, BloomGroup};
use blockchain::block_info::{BlockInfo, BlockLocation, BranchBecomingCanonChainData};
use blockchain::best_block::BestBlock;
use types::tree_route::TreeRoute;
use blockchain::update::ExtrasUpdate;
use blockchain::{CacheSize, ImportRoute, Config};
use db::{Writable, Readable, CacheUpdatePolicy};
use client::{DB_COL_EXTRA, DB_COL_BLOCK};

const LOG_BLOOMS_LEVELS: usize = 3;
const LOG_BLOOMS_ELEMENTS_PER_INDEX: usize = 16;

/// Interface for querying blocks by hash and by number.
pub trait BlockProvider {
	/// Returns true if the given block is known
	/// (though not necessarily a part of the canon chain).
	fn is_known(&self, hash: &H256) -> bool;

	/// Get raw block data
	fn block(&self, hash: &H256) -> Option<Bytes>;

	/// Get the familial details concerning a block.
	fn block_details(&self, hash: &H256) -> Option<BlockDetails>;

	/// Get the hash of given block's number.
	fn block_hash(&self, index: BlockNumber) -> Option<H256>;

	/// Get the address of transaction with given hash.
	fn transaction_address(&self, hash: &H256) -> Option<TransactionAddress>;

	/// Get receipts of block with given hash.
	fn block_receipts(&self, hash: &H256) -> Option<BlockReceipts>;

	/// Get the partial-header of a block.
	fn block_header(&self, hash: &H256) -> Option<Header> {
		self.block(hash).map(|bytes| BlockView::new(&bytes).header())
	}

	/// Get a list of uncles for a given block.
	/// Returns None if block does not exist.
	fn uncles(&self, hash: &H256) -> Option<Vec<Header>> {
		self.block(hash).map(|bytes| BlockView::new(&bytes).uncles())
	}

	/// Get a list of uncle hashes for a given block.
	/// Returns None if block does not exist.
	fn uncle_hashes(&self, hash: &H256) -> Option<Vec<H256>> {
		self.block(hash).map(|bytes| BlockView::new(&bytes).uncle_hashes())
	}

	/// Get the number of given block's hash.
	fn block_number(&self, hash: &H256) -> Option<BlockNumber> {
		self.block(hash).map(|bytes| BlockView::new(&bytes).header_view().number())
	}

	/// Get transaction with given transaction hash.
	fn transaction(&self, address: &TransactionAddress) -> Option<LocalizedTransaction> {
		self.block(&address.block_hash).and_then(|bytes| BlockView::new(&bytes).localized_transaction_at(address.index))
	}

	/// Get transaction receipt.
	fn transaction_receipt(&self, address: &TransactionAddress) -> Option<Receipt> {
		self.block_receipts(&address.block_hash).and_then(|br| br.receipts.into_iter().nth(address.index))
	}

	/// Get a list of transactions for a given block.
	/// Returns None if block does not exist.
	fn transactions(&self, hash: &H256) -> Option<Vec<LocalizedTransaction>> {
		self.block(hash).map(|bytes| BlockView::new(&bytes).localized_transactions())
	}

	/// Returns reference to genesis hash.
	fn genesis_hash(&self) -> H256 {
		self.block_hash(0).expect("Genesis hash should always exist")
	}

	/// Returns the header of the genesis block.
	fn genesis_header(&self) -> Header {
		self.block_header(&self.genesis_hash()).unwrap()
	}

	/// Returns numbers of blocks containing given bloom.
	fn blocks_with_bloom(&self, bloom: &H2048, from_block: BlockNumber, to_block: BlockNumber) -> Vec<BlockNumber>;
}

#[derive(Debug, Hash, Eq, PartialEq, Clone)]
enum CacheID {
	Block(H256),
	BlockDetails(H256),
	BlockHashes(BlockNumber),
	TransactionAddresses(H256),
	BlocksBlooms(LogGroupPosition),
	BlockReceipts(H256),
}

struct CacheManager {
	cache_usage: VecDeque<HashSet<CacheID>>,
	in_use: HashSet<CacheID>,
}

impl bc::group::BloomGroupDatabase for BlockChain {
	fn blooms_at(&self, position: &bc::group::GroupPosition) -> Option<bc::group::BloomGroup> {
		let position = LogGroupPosition::from(position.clone());
		self.note_used(CacheID::BlocksBlooms(position.clone()));
		self.db.read_with_cache(DB_COL_EXTRA, &self.blocks_blooms, &position).map(Into::into)
	}
}

/// Structure providing fast access to blockchain data.
///
/// **Does not do input data verification.**
pub struct BlockChain {
	// All locks must be captured in the order declared here.
	pref_cache_size: AtomicUsize,
	max_cache_size: AtomicUsize,
	blooms_config: bc::Config,

	best_block: RwLock<BestBlock>,

	// block cache
	blocks: RwLock<HashMap<H256, Bytes>>,

	// extra caches
	block_details: RwLock<HashMap<H256, BlockDetails>>,
	block_hashes: RwLock<HashMap<BlockNumber, H256>>,
	transaction_addresses: RwLock<HashMap<H256, TransactionAddress>>,
	blocks_blooms: RwLock<HashMap<LogGroupPosition, BloomGroup>>,
	block_receipts: RwLock<HashMap<H256, BlockReceipts>>,

	db: Arc<Database>,

	cache_man: RwLock<CacheManager>,

	insert_lock: Mutex<()>
}

impl BlockProvider for BlockChain {
	/// Returns true if the given block is known
	/// (though not necessarily a part of the canon chain).
	fn is_known(&self, hash: &H256) -> bool {
		self.db.exists_with_cache(DB_COL_EXTRA, &self.block_details, hash)
	}

	/// Get raw block data
	fn block(&self, hash: &H256) -> Option<Bytes> {
		{
			let read = self.blocks.read();
			if let Some(v) = read.get(hash) {
				return Some(v.clone());
			}
		}

		let opt = self.db.get(DB_COL_BLOCK, hash)
			.expect("Low level database error. Some issue with disk?");

		self.note_used(CacheID::Block(hash.clone()));

		match opt {
			Some(b) => {
				let bytes: Bytes = UntrustedRlp::new(&b).decompress(RlpType::Blocks).to_vec();
				let mut write = self.blocks.write();
				write.insert(hash.clone(), bytes.clone());
				Some(bytes)
			},
			None => None
		}
	}

	/// Get the familial details concerning a block.
	fn block_details(&self, hash: &H256) -> Option<BlockDetails> {
		self.note_used(CacheID::BlockDetails(hash.clone()));
		self.db.read_with_cache(DB_COL_EXTRA, &self.block_details, hash)
	}

	/// Get the hash of given block's number.
	fn block_hash(&self, index: BlockNumber) -> Option<H256> {
		self.note_used(CacheID::BlockHashes(index));
		self.db.read_with_cache(DB_COL_EXTRA, &self.block_hashes, &index)
	}

	/// Get the address of transaction with given hash.
	fn transaction_address(&self, hash: &H256) -> Option<TransactionAddress> {
		self.note_used(CacheID::TransactionAddresses(hash.clone()));
		self.db.read_with_cache(DB_COL_EXTRA, &self.transaction_addresses, hash)
	}

	/// Get receipts of block with given hash.
	fn block_receipts(&self, hash: &H256) -> Option<BlockReceipts> {
		self.note_used(CacheID::BlockReceipts(hash.clone()));
		self.db.read_with_cache(DB_COL_EXTRA, &self.block_receipts, hash)
	}

	/// Returns numbers of blocks containing given bloom.
	fn blocks_with_bloom(&self, bloom: &H2048, from_block: BlockNumber, to_block: BlockNumber) -> Vec<BlockNumber> {
		let range = from_block as bc::Number..to_block as bc::Number;
		let chain = bc::group::BloomGroupChain::new(self.blooms_config, self);
		chain.with_bloom(&range, &Bloom::from(bloom.clone()).into())
			.into_iter()
			.map(|b| b as BlockNumber)
			.collect()
	}
}

const COLLECTION_QUEUE_SIZE: usize = 8;

pub struct AncestryIter<'a> {
	current: H256,
	chain: &'a BlockChain,
}

impl<'a> Iterator for AncestryIter<'a> {
	type Item = H256;
	fn next(&mut self) -> Option<H256> {
		if self.current.is_zero() {
			Option::None
		} else {
			let mut n = self.chain.block_details(&self.current).unwrap().parent;
			mem::swap(&mut self.current, &mut n);
			Some(n)
		}
	}
}

impl BlockChain {
	/// Create new instance of blockchain from given Genesis
	pub fn new(config: Config, genesis: &[u8], db: Arc<Database>) -> BlockChain {
		let mut cache_man = CacheManager{cache_usage: VecDeque::new(), in_use: HashSet::new()};
		(0..COLLECTION_QUEUE_SIZE).foreach(|_| cache_man.cache_usage.push_back(HashSet::new()));

		let bc = BlockChain {
			pref_cache_size: AtomicUsize::new(config.pref_cache_size),
			max_cache_size: AtomicUsize::new(config.max_cache_size),
			blooms_config: bc::Config {
				levels: LOG_BLOOMS_LEVELS,
				elements_per_index: LOG_BLOOMS_ELEMENTS_PER_INDEX,
			},
			best_block: RwLock::new(BestBlock::default()),
			blocks: RwLock::new(HashMap::new()),
			block_details: RwLock::new(HashMap::new()),
			block_hashes: RwLock::new(HashMap::new()),
			transaction_addresses: RwLock::new(HashMap::new()),
			blocks_blooms: RwLock::new(HashMap::new()),
			block_receipts: RwLock::new(HashMap::new()),
			db: db.clone(),
			cache_man: RwLock::new(cache_man),
			insert_lock: Mutex::new(()),
		};

		// load best block
		let best_block_hash = match bc.db.get(DB_COL_EXTRA, b"best").unwrap() {
			Some(best) => {
				H256::from_slice(&best)
			}
			None => {
				// best block does not exist
				// we need to insert genesis into the cache
				let block = BlockView::new(genesis);
				let header = block.header_view();
				let hash = block.sha3();

				let details = BlockDetails {
					number: header.number(),
					total_difficulty: header.difficulty(),
					parent: header.parent_hash(),
					children: vec![]
				};

				let batch = DBTransaction::new(&db);
				batch.put(DB_COL_BLOCK, &hash, genesis).unwrap();

				batch.write(DB_COL_EXTRA, &hash, &details);
				batch.write(DB_COL_EXTRA, &header.number(), &hash);
				batch.put(DB_COL_EXTRA, b"best", &hash).unwrap();
				bc.db.write(batch).expect("Low level database error. Some issue with disk?");
				hash
			}
		};

		{
			let mut best_block = bc.best_block.write();
			best_block.number = bc.block_number(&best_block_hash).unwrap();
			best_block.total_difficulty = bc.block_details(&best_block_hash).unwrap().total_difficulty;
			best_block.hash = best_block_hash;
		}

		bc
	}

	/// Returns true if the given parent block has given child
	/// (though not necessarily a part of the canon chain).
	fn is_known_child(&self, parent: &H256, hash: &H256) -> bool {
		self.db.read_with_cache(DB_COL_EXTRA, &self.block_details, parent).map_or(false, |d| d.children.contains(hash))
	}

	/// Rewind to a previous block
	#[cfg(test)]
	fn rewind(&self) -> Option<H256> {
		use db::Key;
		let batch = self.db.transaction();
		// track back to the best block we have in the blocks database
		if let Some(best_block_hash) = self.db.get(DB_COL_EXTRA, b"best").unwrap() {
			let best_block_hash = H256::from_slice(&best_block_hash);
			if best_block_hash == self.genesis_hash() {
				return None;
			}
			if let Some(extras) = self.db.read(DB_COL_EXTRA, &best_block_hash) as Option<BlockDetails> {
				type DetailsKey = Key<BlockDetails, Target=H264>;
				batch.delete(DB_COL_EXTRA, &(DetailsKey::key(&best_block_hash))).unwrap();
				let hash = extras.parent;
				let range = extras.number as bc::Number .. extras.number as bc::Number;
				let chain = bc::group::BloomGroupChain::new(self.blooms_config, self);
				let changes = chain.replace(&range, vec![]);
				for (k, v) in changes.into_iter() {
					batch.write(DB_COL_EXTRA, &LogGroupPosition::from(k), &BloomGroup::from(v));
				}
				batch.put(DB_COL_EXTRA, b"best", &hash).unwrap();
				let mut best_block = self.best_block.write();
				best_block.number = extras.number - 1;
				best_block.total_difficulty = self.block_details(&hash).unwrap().total_difficulty;
				best_block.hash = hash;
				// update parent extras
				if let Some(mut details) = self.db.read(DB_COL_EXTRA, &hash) as Option<BlockDetails> {
					details.children.clear();
					batch.write(DB_COL_EXTRA, &hash, &details);
				}
				self.db.write(batch).expect("Writing to db failed");
				self.block_details.write().clear();
				self.block_hashes.write().clear();
				self.blocks.write().clear();
				self.block_receipts.write().clear();
				return Some(hash);
			}
		}

		None
	}

	/// Set the cache configuration.
	pub fn configure_cache(&self, pref_cache_size: usize, max_cache_size: usize) {
		self.pref_cache_size.store(pref_cache_size, AtomicOrder::Relaxed);
		self.max_cache_size.store(max_cache_size, AtomicOrder::Relaxed);
	}

	/// Returns a tree route between `from` and `to`, which is a tuple of:
	///
	/// - a vector of hashes of all blocks, ordered from `from` to `to`.
	///
	/// - common ancestor of these blocks.
	///
	/// - an index where best common ancestor would be
	///
	/// 1.) from newer to older
	///
	/// - bc: `A1 -> A2 -> A3 -> A4 -> A5`
	/// - from: A5, to: A4
	/// - route:
	///
	///   ```json
	///   { blocks: [A5], ancestor: A4, index: 1 }
	///   ```
	///
	/// 2.) from older to newer
	///
	/// - bc: `A1 -> A2 -> A3 -> A4 -> A5`
	/// - from: A3, to: A4
	/// - route:
	///
	///   ```json
	///   { blocks: [A4], ancestor: A3, index: 0 }
	///   ```
	///
	/// 3.) fork:
	///
	/// - bc:
	///
	///   ```text
	///   A1 -> A2 -> A3 -> A4
	///              -> B3 -> B4
	///   ```
	/// - from: B4, to: A4
	/// - route:
	///
	///   ```json
	///   { blocks: [B4, B3, A3, A4], ancestor: A2, index: 2 }
	///   ```
	pub fn tree_route(&self, from: H256, to: H256) -> TreeRoute {
		let mut from_branch = vec![];
		let mut to_branch = vec![];

		let mut from_details = self.block_details(&from).unwrap_or_else(|| panic!("0. Expected to find details for block {:?}", from));
		let mut to_details = self.block_details(&to).unwrap_or_else(|| panic!("1. Expected to find details for block {:?}", to));
		let mut current_from = from;
		let mut current_to = to;

		// reset from && to to the same level
		while from_details.number > to_details.number {
			from_branch.push(current_from);
			current_from = from_details.parent.clone();
			from_details = self.block_details(&from_details.parent).unwrap_or_else(|| panic!("2. Expected to find details for block {:?}", from_details.parent));
		}

		while to_details.number > from_details.number {
			to_branch.push(current_to);
			current_to = to_details.parent.clone();
			to_details = self.block_details(&to_details.parent).unwrap_or_else(|| panic!("3. Expected to find details for block {:?}", to_details.parent));
		}

		assert_eq!(from_details.number, to_details.number);

		// move to shared parent
		while current_from != current_to {
			from_branch.push(current_from);
			current_from = from_details.parent.clone();
			from_details = self.block_details(&from_details.parent).unwrap_or_else(|| panic!("4. Expected to find details for block {:?}", from_details.parent));

			to_branch.push(current_to);
			current_to = to_details.parent.clone();
			to_details = self.block_details(&to_details.parent).unwrap_or_else(|| panic!("5. Expected to find details for block {:?}", from_details.parent));
		}

		let index = from_branch.len();

		from_branch.extend(to_branch.into_iter().rev());

		TreeRoute {
			blocks: from_branch,
			ancestor: current_from,
			index: index
		}
	}

	#[cfg_attr(feature="dev", allow(similar_names))]
	/// Inserts the block into backing cache database.
	/// Expects the block to be valid and already verified.
	/// If the block is already known, does nothing.
	pub fn insert_block(&self, batch: &DBTransaction, bytes: &[u8], receipts: Vec<Receipt>) -> ImportRoute {
		// create views onto rlp
		let block = BlockView::new(bytes);
		let header = block.header_view();
		let hash = header.sha3();

		if self.is_known_child(&header.parent_hash(), &hash) {
			return ImportRoute::none();
		}

		let compressed = UntrustedRlp::new(bytes).compress(RlpType::Blocks).to_vec();

		let _lock = self.insert_lock.lock();
		// store block in db
<<<<<<< HEAD
		batch.put(DB_COL_BLOCK, &hash, bytes).unwrap();
=======
		self.blocks_db.put(&hash, &compressed).unwrap();
>>>>>>> 6b1e722a

		let info = self.block_info(bytes);

		if let BlockLocation::BranchBecomingCanonChain(ref d) = info.location {
			info!(target: "reorg", "{} Using {} (#{})", Colour::Yellow.bold().paint("Switching fork to a new branch."), info.hash, info.number);
			info!(target: "reorg", "{}{}", Colour::Red.bold().paint("Retracting"), d.retracted.iter().fold(String::new(), |acc, h| format!("{} {}", acc, h)));
			info!(target: "reorg", "{} {} (#{})", Colour::Blue.bold().paint("Leaving"), d.ancestor, self.block_details(&d.ancestor).expect("`ancestor` is in the route; qed").number);
			info!(target: "reorg", "{}{}", Colour::Green.bold().paint("Enacting"), d.enacted.iter().fold(String::new(), |acc, h| format!("{} {}", acc, h)));
		}

		self.apply_update(batch, ExtrasUpdate {
			block_hashes: self.prepare_block_hashes_update(bytes, &info),
			block_details: self.prepare_block_details_update(bytes, &info),
			block_receipts: self.prepare_block_receipts_update(receipts, &info),
			transactions_addresses: self.prepare_transaction_addresses_update(bytes, &info),
			blocks_blooms: self.prepare_block_blooms_update(bytes, &info),
			info: info.clone(),
		});

		ImportRoute::from(info)
	}

	/// Get inserted block info which is critical to prepare extras updates.
	fn block_info(&self, block_bytes: &[u8]) -> BlockInfo {
		let block = BlockView::new(block_bytes);
		let header = block.header_view();
		let hash = block.sha3();
		let number = header.number();
		let parent_hash = header.parent_hash();
		let parent_details = self.block_details(&parent_hash).unwrap_or_else(|| panic!("Invalid parent hash: {:?}", parent_hash));
		let total_difficulty = parent_details.total_difficulty + header.difficulty();
		let is_new_best = total_difficulty > self.best_block_total_difficulty();

		BlockInfo {
			hash: hash,
			number: number,
			total_difficulty: total_difficulty,
			location: if is_new_best {
				// on new best block we need to make sure that all ancestors
				// are moved to "canon chain"
				// find the route between old best block and the new one
				let best_hash = self.best_block_hash();
				let route = self.tree_route(best_hash, parent_hash);

				assert_eq!(number, parent_details.number + 1);

				match route.blocks.len() {
					0 => BlockLocation::CanonChain,
					_ => {
						let retracted = route.blocks.iter().take(route.index).cloned().collect::<Vec<_>>().into_iter().collect::<Vec<_>>();
						let enacted = route.blocks.into_iter().skip(route.index).collect::<Vec<_>>();
						BlockLocation::BranchBecomingCanonChain(BranchBecomingCanonChainData {
							ancestor: route.ancestor,
							enacted: enacted,
							retracted: retracted,
						})
					}
				}
			} else {
				BlockLocation::Branch
			}
		}
	}

	/// Applies extras update.
	fn apply_update(&self, batch: &DBTransaction, update: ExtrasUpdate) {
		{
			for hash in update.block_details.keys().cloned() {
				self.note_used(CacheID::BlockDetails(hash));
			}

			let mut write_details = self.block_details.write();
			batch.extend_with_cache(DB_COL_EXTRA, &mut *write_details, update.block_details, CacheUpdatePolicy::Overwrite);
		}

		{
			let mut write_receipts = self.block_receipts.write();
			batch.extend_with_cache(DB_COL_EXTRA, &mut *write_receipts, update.block_receipts, CacheUpdatePolicy::Remove);
		}

		{
			let mut write_blocks_blooms = self.blocks_blooms.write();
			batch.extend_with_cache(DB_COL_EXTRA, &mut *write_blocks_blooms, update.blocks_blooms, CacheUpdatePolicy::Remove);
		}

		// These cached values must be updated last with all three locks taken to avoid
		// cache decoherence
		{
			let mut best_block = self.best_block.write();
			// update best block
			match update.info.location {
				BlockLocation::Branch => (),
				_ => {
					batch.put(DB_COL_EXTRA, b"best", &update.info.hash).unwrap();
					*best_block = BestBlock {
						hash: update.info.hash,
						number: update.info.number,
						total_difficulty: update.info.total_difficulty
					};
				}
			}

			let mut write_hashes = self.block_hashes.write();
			let mut write_txs = self.transaction_addresses.write();

			batch.extend_with_cache(DB_COL_EXTRA, &mut *write_hashes, update.block_hashes, CacheUpdatePolicy::Remove);
			batch.extend_with_cache(DB_COL_EXTRA, &mut *write_txs, update.transactions_addresses, CacheUpdatePolicy::Remove);
		}
	}

	/// Iterator that lists `first` and then all of `first`'s ancestors, by hash.
	pub fn ancestry_iter(&self, first: H256) -> Option<AncestryIter> {
		if self.is_known(&first) {
			Some(AncestryIter {
				current: first,
				chain: self,
			})
		} else {
			None
		}
	}

	/// Given a block's `parent`, find every block header which represents a valid possible uncle.
	pub fn find_uncle_headers(&self, parent: &H256, uncle_generations: usize) -> Option<Vec<Header>> {
		self.find_uncle_hashes(parent, uncle_generations).map(|v| v.into_iter().filter_map(|h| self.block_header(&h)).collect())
	}

	/// Given a block's `parent`, find every block hash which represents a valid possible uncle.
	pub fn find_uncle_hashes(&self, parent: &H256, uncle_generations: usize) -> Option<Vec<H256>> {
		if !self.is_known(parent) { return None; }

		let mut excluded = HashSet::new();
		for a in self.ancestry_iter(parent.clone()).unwrap().take(uncle_generations) {
			excluded.extend(self.uncle_hashes(&a).unwrap().into_iter());
			excluded.insert(a);
		}

		let mut ret = Vec::new();
		for a in self.ancestry_iter(parent.clone()).unwrap().skip(1).take(uncle_generations) {
			ret.extend(self.block_details(&a).unwrap().children.iter()
				.filter(|h| !excluded.contains(h))
			);
		}
		Some(ret)
	}

	/// This function returns modified block hashes.
	fn prepare_block_hashes_update(&self, block_bytes: &[u8], info: &BlockInfo) -> HashMap<BlockNumber, H256> {
		let mut block_hashes = HashMap::new();
		let block = BlockView::new(block_bytes);
		let header = block.header_view();
		let number = header.number();

		match info.location {
			BlockLocation::Branch => (),
			BlockLocation::CanonChain => {
				block_hashes.insert(number, info.hash.clone());
			},
			BlockLocation::BranchBecomingCanonChain(ref data) => {
				let ancestor_number = self.block_number(&data.ancestor).unwrap();
				let start_number = ancestor_number + 1;

				for (index, hash) in data.enacted.iter().cloned().enumerate() {
					block_hashes.insert(start_number + index as BlockNumber, hash);
				}

				block_hashes.insert(number, info.hash.clone());
			}
		}

		block_hashes
	}

	/// This function returns modified block details.
	fn prepare_block_details_update(&self, block_bytes: &[u8], info: &BlockInfo) -> HashMap<H256, BlockDetails> {
		let block = BlockView::new(block_bytes);
		let header = block.header_view();
		let parent_hash = header.parent_hash();

		// update parent
		let mut parent_details = self.block_details(&parent_hash).unwrap_or_else(|| panic!("Invalid parent hash: {:?}", parent_hash));
		parent_details.children.push(info.hash.clone());

		// create current block details
		let details = BlockDetails {
			number: header.number(),
			total_difficulty: info.total_difficulty,
			parent: parent_hash.clone(),
			children: vec![]
		};

		// write to batch
		let mut block_details = HashMap::new();
		block_details.insert(parent_hash, parent_details);
		block_details.insert(info.hash.clone(), details);
		block_details
	}

	/// This function returns modified block receipts.
	fn prepare_block_receipts_update(&self, receipts: Vec<Receipt>, info: &BlockInfo) -> HashMap<H256, BlockReceipts> {
		let mut block_receipts = HashMap::new();
		block_receipts.insert(info.hash.clone(), BlockReceipts::new(receipts));
		block_receipts
	}

	/// This function returns modified transaction addresses.
	fn prepare_transaction_addresses_update(&self, block_bytes: &[u8], info: &BlockInfo) -> HashMap<H256, TransactionAddress> {
		let block = BlockView::new(block_bytes);
		let transaction_hashes = block.transaction_hashes();

		transaction_hashes.into_iter()
			.enumerate()
			.fold(HashMap::new(), |mut acc, (i ,tx_hash)| {
				acc.insert(tx_hash, TransactionAddress {
					block_hash: info.hash.clone(),
					index: i
				});
				acc
			})
	}

	/// This functions returns modified blocks blooms.
	///
	/// To accelerate blooms lookups, blomms are stored in multiple
	/// layers (BLOOM_LEVELS, currently 3).
	/// ChainFilter is responsible for building and rebuilding these layers.
	/// It returns them in HashMap, where values are Blooms and
	/// keys are BloomIndexes. BloomIndex represents bloom location on one
	/// of these layers.
	///
	/// To reduce number of queries to databse, block blooms are stored
	/// in BlocksBlooms structure which contains info about several
	/// (BLOOM_INDEX_SIZE, currently 16) consecutive blocks blooms.
	///
	/// Later, BloomIndexer is used to map bloom location on filter layer (BloomIndex)
	/// to bloom location in database (BlocksBloomLocation).
	///
	fn prepare_block_blooms_update(&self, block_bytes: &[u8], info: &BlockInfo) -> HashMap<LogGroupPosition, BloomGroup> {
		let block = BlockView::new(block_bytes);
		let header = block.header_view();

		let log_blooms = match info.location {
			BlockLocation::Branch => HashMap::new(),
			BlockLocation::CanonChain => {
				let chain = bc::group::BloomGroupChain::new(self.blooms_config, self);
				chain.insert(info.number as bc::Number, Bloom::from(header.log_bloom()).into())
			},
			BlockLocation::BranchBecomingCanonChain(ref data) => {
				let ancestor_number = self.block_number(&data.ancestor).unwrap();
				let start_number = ancestor_number + 1;
				let range = start_number as bc::Number..self.best_block_number() as bc::Number;

				let mut blooms: Vec<bc::Bloom> = data.enacted.iter()
					.map(|hash| self.block(hash).unwrap())
					.map(|bytes| BlockView::new(&bytes).header_view().log_bloom())
					.map(Bloom::from)
					.map(Into::into)
					.collect();

				blooms.push(Bloom::from(header.log_bloom()).into());

				let chain = bc::group::BloomGroupChain::new(self.blooms_config, self);
				chain.replace(&range, blooms)
			}
		};

		log_blooms.into_iter()
			.map(|p| (From::from(p.0), From::from(p.1)))
			.collect()
	}

	/// Get best block hash.
	pub fn best_block_hash(&self) -> H256 {
		self.best_block.read().hash.clone()
	}

	/// Get best block number.
	pub fn best_block_number(&self) -> BlockNumber {
		self.best_block.read().number
	}

	/// Get best block total difficulty.
	pub fn best_block_total_difficulty(&self) -> U256 {
		self.best_block.read().total_difficulty
	}

	/// Get current cache size.
	pub fn cache_size(&self) -> CacheSize {
		CacheSize {
			blocks: self.blocks.read().heap_size_of_children(),
			block_details: self.block_details.read().heap_size_of_children(),
			transaction_addresses: self.transaction_addresses.read().heap_size_of_children(),
			blocks_blooms: self.blocks_blooms.read().heap_size_of_children(),
			block_receipts: self.block_receipts.read().heap_size_of_children(),
		}
	}

	/// Let the cache system know that a cacheable item has been used.
	fn note_used(&self, id: CacheID) {
		let mut cache_man = self.cache_man.write();
		if !cache_man.cache_usage[0].contains(&id) {
			cache_man.cache_usage[0].insert(id.clone());
			if cache_man.in_use.contains(&id) {
				if let Some(c) = cache_man.cache_usage.iter_mut().skip(1).find(|e|e.contains(&id)) {
					c.remove(&id);
				}
			} else {
				cache_man.in_use.insert(id);
			}
		}
	}

	/// Ticks our cache system and throws out any old data.
	pub fn collect_garbage(&self) {
		if self.cache_size().total() < self.pref_cache_size.load(AtomicOrder::Relaxed) {
			// rotate cache
			let mut cache_man = self.cache_man.write();
			const AVERAGE_BYTES_PER_CACHE_ENTRY: usize = 400; //estimated
			if cache_man.cache_usage[0].len() > self.pref_cache_size.load(AtomicOrder::Relaxed) / COLLECTION_QUEUE_SIZE / AVERAGE_BYTES_PER_CACHE_ENTRY {
				trace!("Cache rotation, cache_size = {}", self.cache_size().total());
				let cache = cache_man.cache_usage.pop_back().unwrap();
				cache_man.cache_usage.push_front(cache);
			}
			return;
		}

		for i in 0..COLLECTION_QUEUE_SIZE {
			{
				trace!("Cache cleanup round started {}, cache_size = {}", i, self.cache_size().total());
				let mut blocks = self.blocks.write();
				let mut block_details = self.block_details.write();
				let mut block_hashes = self.block_hashes.write();
				let mut transaction_addresses = self.transaction_addresses.write();
				let mut blocks_blooms = self.blocks_blooms.write();
				let mut block_receipts = self.block_receipts.write();
				let mut cache_man = self.cache_man.write();

				for id in cache_man.cache_usage.pop_back().unwrap().into_iter() {
					cache_man.in_use.remove(&id);
					match id {
						CacheID::Block(h) => { blocks.remove(&h); },
						CacheID::BlockDetails(h) => { block_details.remove(&h); }
						CacheID::BlockHashes(h) => { block_hashes.remove(&h); }
						CacheID::TransactionAddresses(h) => { transaction_addresses.remove(&h); }
						CacheID::BlocksBlooms(h) => { blocks_blooms.remove(&h); }
						CacheID::BlockReceipts(h) => { block_receipts.remove(&h); }
					}
				}
				cache_man.cache_usage.push_front(HashSet::new());

				// TODO: handle block_hashes properly.
				block_hashes.clear();

				blocks.shrink_to_fit();
				block_details.shrink_to_fit();
 				block_hashes.shrink_to_fit();
 				transaction_addresses.shrink_to_fit();
 				blocks_blooms.shrink_to_fit();
 				block_receipts.shrink_to_fit();
			}
			trace!("Cache cleanup round complete {}, cache_size = {}", i, self.cache_size().total());
			if self.cache_size().total() < self.max_cache_size.load(AtomicOrder::Relaxed) { break; }
		}

		// TODO: m_lastCollection = chrono::system_clock::now();
	}
}

#[cfg(test)]
mod tests {
	#![cfg_attr(feature="dev", allow(similar_names))]
	use std::str::FromStr;
	use std::sync::Arc;
	use rustc_serialize::hex::FromHex;
	use util::{Database, DatabaseConfig};
	use util::hash::*;
	use util::sha3::Hashable;
	use receipt::Receipt;
	use blockchain::{BlockProvider, BlockChain, Config, ImportRoute};
	use tests::helpers::*;
	use devtools::*;
	use blockchain::generator::{ChainGenerator, ChainIterator, BlockFinalizer};
	use views::BlockView;
	use client;

	fn new_db(path: &str) -> Arc<Database> {
		Arc::new(Database::open(&DatabaseConfig::with_columns(client::DB_NO_OF_COLUMNS), path).unwrap())
	}

	#[test]
	fn basic_blockchain_insert() {
		let mut canon_chain = ChainGenerator::default();
		let mut finalizer = BlockFinalizer::default();
		let genesis = canon_chain.generate(&mut finalizer).unwrap();
		let first = canon_chain.generate(&mut finalizer).unwrap();
		let genesis_hash = BlockView::new(&genesis).header_view().sha3();
		let first_hash = BlockView::new(&first).header_view().sha3();

		let temp = RandomTempPath::new();
		let db = new_db(temp.as_str());
		let bc = BlockChain::new(Config::default(), &genesis, db.clone());

		assert_eq!(bc.genesis_hash(), genesis_hash.clone());
		assert_eq!(bc.best_block_number(), 0);
		assert_eq!(bc.best_block_hash(), genesis_hash.clone());
		assert_eq!(bc.block_hash(0), Some(genesis_hash.clone()));
		assert_eq!(bc.block_hash(1), None);
		assert_eq!(bc.block_details(&genesis_hash).unwrap().children, vec![]);

		let batch = db.transaction();
		bc.insert_block(&batch, &first, vec![]);
		db.write(batch).unwrap();

		assert_eq!(bc.block_hash(0), Some(genesis_hash.clone()));
		assert_eq!(bc.best_block_number(), 1);
		assert_eq!(bc.best_block_hash(), first_hash.clone());
		assert_eq!(bc.block_hash(1), Some(first_hash.clone()));
		assert_eq!(bc.block_details(&first_hash).unwrap().parent, genesis_hash.clone());
		assert_eq!(bc.block_details(&genesis_hash).unwrap().children, vec![first_hash.clone()]);
		assert_eq!(bc.block_hash(2), None);
	}

	#[test]
	fn check_ancestry_iter() {
		let mut canon_chain = ChainGenerator::default();
		let mut finalizer = BlockFinalizer::default();
		let genesis = canon_chain.generate(&mut finalizer).unwrap();
		let genesis_hash = BlockView::new(&genesis).header_view().sha3();

		let temp = RandomTempPath::new();
		let db = new_db(temp.as_str());
		let bc = BlockChain::new(Config::default(), &genesis, db.clone());

		let mut block_hashes = vec![genesis_hash.clone()];
		let batch = db.transaction();
		for _ in 0..10 {
			let block = canon_chain.generate(&mut finalizer).unwrap();
			block_hashes.push(BlockView::new(&block).header_view().sha3());
			bc.insert_block(&batch, &block, vec![]);
		}
		db.write(batch).unwrap();

		block_hashes.reverse();

		assert_eq!(bc.ancestry_iter(block_hashes[0].clone()).unwrap().collect::<Vec<_>>(), block_hashes)
	}

	#[test]
	#[cfg_attr(feature="dev", allow(cyclomatic_complexity))]
	fn test_find_uncles() {
		let mut canon_chain = ChainGenerator::default();
		let mut finalizer = BlockFinalizer::default();
		let genesis = canon_chain.generate(&mut finalizer).unwrap();
		let b1b = canon_chain.fork(1).generate(&mut finalizer.fork()).unwrap();
		let b1a = canon_chain.generate(&mut finalizer).unwrap();
		let b2b = canon_chain.fork(1).generate(&mut finalizer.fork()).unwrap();
		let b2a = canon_chain.generate(&mut finalizer).unwrap();
		let b3b = canon_chain.fork(1).generate(&mut finalizer.fork()).unwrap();
		let b3a = canon_chain.generate(&mut finalizer).unwrap();
		let b4b = canon_chain.fork(1).generate(&mut finalizer.fork()).unwrap();
		let b4a = canon_chain.generate(&mut finalizer).unwrap();
		let b5b = canon_chain.fork(1).generate(&mut finalizer.fork()).unwrap();
		let b5a = canon_chain.generate(&mut finalizer).unwrap();

		let temp = RandomTempPath::new();
		let db = new_db(temp.as_str());
		let bc = BlockChain::new(Config::default(), &genesis, db.clone());

		let batch = db.transaction();
		bc.insert_block(&batch, &b1a, vec![]);
		bc.insert_block(&batch, &b1b, vec![]);
		bc.insert_block(&batch, &b2a, vec![]);
		bc.insert_block(&batch, &b2b, vec![]);
		bc.insert_block(&batch, &b3a, vec![]);
		bc.insert_block(&batch, &b3b, vec![]);
		bc.insert_block(&batch, &b4a, vec![]);
		bc.insert_block(&batch, &b4b, vec![]);
		bc.insert_block(&batch, &b5a, vec![]);
		bc.insert_block(&batch, &b5b, vec![]);
		db.write(batch).unwrap();

		assert_eq!(
			[&b4b, &b3b, &b2b].iter().map(|b| BlockView::new(b).header()).collect::<Vec<_>>(),
			bc.find_uncle_headers(&BlockView::new(&b4a).header_view().sha3(), 3).unwrap()
		);

		// TODO: insert block that already includes one of them as an uncle to check it's not allowed.
	}

	#[test]
	#[cfg_attr(feature="dev", allow(cyclomatic_complexity))]
	fn test_small_fork() {
		let mut canon_chain = ChainGenerator::default();
		let mut finalizer = BlockFinalizer::default();
		let genesis = canon_chain.generate(&mut finalizer).unwrap();
		let b1 = canon_chain.generate(&mut finalizer).unwrap();
		let b2 = canon_chain.generate(&mut finalizer).unwrap();
		let b3b = canon_chain.fork(1).generate(&mut finalizer.fork()).unwrap();
		let b3a = canon_chain.generate(&mut finalizer).unwrap();

		let genesis_hash = BlockView::new(&genesis).header_view().sha3();
		let b1_hash= BlockView::new(&b1).header_view().sha3();
		let b2_hash= BlockView::new(&b2).header_view().sha3();
		let b3a_hash= BlockView::new(&b3a).header_view().sha3();
		let b3b_hash= BlockView::new(&b3b).header_view().sha3();

		// b3a is a part of canon chain, whereas b3b is part of sidechain
		let best_block_hash = b3a_hash.clone();

		let temp = RandomTempPath::new();
		let db = new_db(temp.as_str());
		let bc = BlockChain::new(Config::default(), &genesis, db.clone());

		let batch = db.transaction();
		let ir1 = bc.insert_block(&batch, &b1, vec![]);
		let ir2 = bc.insert_block(&batch, &b2, vec![]);
		let ir3b = bc.insert_block(&batch, &b3b, vec![]);
		db.write(batch).unwrap();
		let batch = db.transaction();
		let ir3a = bc.insert_block(&batch, &b3a, vec![]);
		db.write(batch).unwrap();

		assert_eq!(ir1, ImportRoute {
			enacted: vec![b1_hash],
			retracted: vec![],
			omitted: vec![],
		});

		assert_eq!(ir2, ImportRoute {
			enacted: vec![b2_hash],
			retracted: vec![],
			omitted: vec![],
		});

		assert_eq!(ir3b, ImportRoute {
			enacted: vec![b3b_hash],
			retracted: vec![],
			omitted: vec![],
		});

		assert_eq!(ir3a, ImportRoute {
			enacted: vec![b3a_hash],
			retracted: vec![b3b_hash],
			omitted: vec![],
		});

		assert_eq!(bc.best_block_hash(), best_block_hash);
		assert_eq!(bc.block_number(&genesis_hash).unwrap(), 0);
		assert_eq!(bc.block_number(&b1_hash).unwrap(), 1);
		assert_eq!(bc.block_number(&b2_hash).unwrap(), 2);
		assert_eq!(bc.block_number(&b3a_hash).unwrap(), 3);
		assert_eq!(bc.block_number(&b3b_hash).unwrap(), 3);

		assert_eq!(bc.block_hash(0).unwrap(), genesis_hash);
		assert_eq!(bc.block_hash(1).unwrap(), b1_hash);
		assert_eq!(bc.block_hash(2).unwrap(), b2_hash);
		assert_eq!(bc.block_hash(3).unwrap(), b3a_hash);

		// test trie route
		let r0_1 = bc.tree_route(genesis_hash.clone(), b1_hash.clone());
		assert_eq!(r0_1.ancestor, genesis_hash);
		assert_eq!(r0_1.blocks, [b1_hash.clone()]);
		assert_eq!(r0_1.index, 0);

		let r0_2 = bc.tree_route(genesis_hash.clone(), b2_hash.clone());
		assert_eq!(r0_2.ancestor, genesis_hash);
		assert_eq!(r0_2.blocks, [b1_hash.clone(), b2_hash.clone()]);
		assert_eq!(r0_2.index, 0);

		let r1_3a = bc.tree_route(b1_hash.clone(), b3a_hash.clone());
		assert_eq!(r1_3a.ancestor, b1_hash);
		assert_eq!(r1_3a.blocks, [b2_hash.clone(), b3a_hash.clone()]);
		assert_eq!(r1_3a.index, 0);

		let r1_3b = bc.tree_route(b1_hash.clone(), b3b_hash.clone());
		assert_eq!(r1_3b.ancestor, b1_hash);
		assert_eq!(r1_3b.blocks, [b2_hash.clone(), b3b_hash.clone()]);
		assert_eq!(r1_3b.index, 0);

		let r3a_3b = bc.tree_route(b3a_hash.clone(), b3b_hash.clone());
		assert_eq!(r3a_3b.ancestor, b2_hash);
		assert_eq!(r3a_3b.blocks, [b3a_hash.clone(), b3b_hash.clone()]);
		assert_eq!(r3a_3b.index, 1);

		let r1_0 = bc.tree_route(b1_hash.clone(), genesis_hash.clone());
		assert_eq!(r1_0.ancestor, genesis_hash);
		assert_eq!(r1_0.blocks, [b1_hash.clone()]);
		assert_eq!(r1_0.index, 1);

		let r2_0 = bc.tree_route(b2_hash.clone(), genesis_hash.clone());
		assert_eq!(r2_0.ancestor, genesis_hash);
		assert_eq!(r2_0.blocks, [b2_hash.clone(), b1_hash.clone()]);
		assert_eq!(r2_0.index, 2);

		let r3a_1 = bc.tree_route(b3a_hash.clone(), b1_hash.clone());
		assert_eq!(r3a_1.ancestor, b1_hash);
		assert_eq!(r3a_1.blocks, [b3a_hash.clone(), b2_hash.clone()]);
		assert_eq!(r3a_1.index, 2);

		let r3b_1 = bc.tree_route(b3b_hash.clone(), b1_hash.clone());
		assert_eq!(r3b_1.ancestor, b1_hash);
		assert_eq!(r3b_1.blocks, [b3b_hash.clone(), b2_hash.clone()]);
		assert_eq!(r3b_1.index, 2);

		let r3b_3a = bc.tree_route(b3b_hash.clone(), b3a_hash.clone());
		assert_eq!(r3b_3a.ancestor, b2_hash);
		assert_eq!(r3b_3a.blocks, [b3b_hash.clone(), b3a_hash.clone()]);
		assert_eq!(r3b_3a.index, 1);
	}

	#[test]
	fn test_reopen_blockchain_db() {
		let mut canon_chain = ChainGenerator::default();
		let mut finalizer = BlockFinalizer::default();
		let genesis = canon_chain.generate(&mut finalizer).unwrap();
		let first = canon_chain.generate(&mut finalizer).unwrap();
		let genesis_hash = BlockView::new(&genesis).header_view().sha3();
		let first_hash = BlockView::new(&first).header_view().sha3();

		let temp = RandomTempPath::new();
		{
			let db = new_db(temp.as_str());
			let bc = BlockChain::new(Config::default(), &genesis, db.clone());
			assert_eq!(bc.best_block_hash(), genesis_hash);
			let batch = db.transaction();
			bc.insert_block(&batch, &first, vec![]);
			db.write(batch).unwrap();
			assert_eq!(bc.best_block_hash(), first_hash);
		}

		{
			let db = new_db(temp.as_str());
			let bc = BlockChain::new(Config::default(), &genesis, db.clone());

			assert_eq!(bc.best_block_hash(), first_hash);
		}
	}

	#[test]
	fn can_contain_arbitrary_block_sequence() {
		let bc_result = generate_dummy_blockchain(50);
		let bc = bc_result.reference();
		assert_eq!(bc.best_block_number(), 49);
	}

	#[test]
	fn can_collect_garbage() {
		let bc_result = generate_dummy_blockchain(3000);
		let bc = bc_result.reference();

		assert_eq!(bc.best_block_number(), 2999);
		let best_hash = bc.best_block_hash();
		let mut block_header = bc.block_header(&best_hash);

		while !block_header.is_none() {
			block_header = bc.block_header(&block_header.unwrap().parent_hash);
		}
		assert!(bc.cache_size().blocks > 1024 * 1024);

		for _ in 0..2 {
			bc.collect_garbage();
		}
		assert!(bc.cache_size().blocks < 1024 * 1024);
	}

	#[test]
	fn can_contain_arbitrary_block_sequence_with_extra() {
		let bc_result = generate_dummy_blockchain_with_extra(25);
		let bc = bc_result.reference();
		assert_eq!(bc.best_block_number(), 24);
	}

	#[test]
	fn can_contain_only_genesis_block() {
		let bc_result = generate_dummy_empty_blockchain();
		let bc = bc_result.reference();
		assert_eq!(bc.best_block_number(), 0);
	}

	#[test]
	fn find_transaction_by_hash() {
		let genesis = "f901fcf901f7a00000000000000000000000000000000000000000000000000000000000000000a01dcc4de8dec75d7aab85b567b6ccd41ad312451b948a7413f0a142fd40d49347948888f1f195afa192cfee860698584c030f4c9db1a0af81e09f8c46ca322193edfda764fa7e88e81923f802f1d325ec0b0308ac2cd0a056e81f171bcc55a6ff8345e692c0f86e5b48e01b996cadc001622fb5e363b421a056e81f171bcc55a6ff8345e692c0f86e5b48e01b996cadc001622fb5e363b421b9010000000000000000000000000000000000000000000000000000000000000000000000000000000000000000000000000000000000000000000000000000000000000000000000000000000000000000000000000000000000000000000000000000000000000000000000000000000000000000000000000000000000000000000000000000000000000000000000000000000000000000000000000000000000000000000000000000000000000000000000000000000000000000000000000000000000000000000000000000000000000000000000000000000000000000000000000000000000000000000000000000000000000000000000000000000000830200008083023e38808454c98c8142a056e81f171bcc55a6ff8345e692c0f86e5b48e01b996cadc001622fb5e363b421880102030405060708c0c0".from_hex().unwrap();
		let b1 = "f904a8f901faa0ce1f26f798dd03c8782d63b3e42e79a64eaea5694ea686ac5d7ce3df5171d1aea01dcc4de8dec75d7aab85b567b6ccd41ad312451b948a7413f0a142fd40d49347948888f1f195afa192cfee860698584c030f4c9db1a0a65c2364cd0f1542d761823dc0109c6b072f14c20459598c5455c274601438f4a070616ebd7ad2ed6fb7860cf7e9df00163842351c38a87cac2c1cb193895035a2a05c5b4fc43c2d45787f54e1ae7d27afdb4ad16dfc567c5692070d5c4556e0b1d7b9010000000000000000000000000000000000000000000000000000000000000000000000000000000000000000000000000000000000000000000000000000000000000000000000000000000000000000000000000000000000000000000000000000000000000000000000000000000000000000000000000000000000000000000000000000000000000000000000000000000000000000000000000000000000000000000000000000000000000000000000000000000000000000000000000000000000000000000000000000000000000000000000000000000000000000000000000000000000000000000000000000000000000000000000000000000000830200000183023ec683021536845685109780a029f07836e4e59229b3a065913afc27702642c683bba689910b2b2fd45db310d3888957e6d004a31802f902a7f85f800a8255f094aaaf5374fce5edbc8e2a8697c15331677e6ebf0b0a801ca0575da4e21b66fa764be5f74da9389e67693d066fb0d1312e19e17e501da00ecda06baf5a5327595f6619dfc2fcb3f2e6fb410b5810af3cb52d0e7508038e91a188f85f010a82520894bbbf5374fce5edbc8e2a8697c15331677e6ebf0b0a801ba04fa966bf34b93abc1bcd665554b7f316b50f928477b50be0f3285ead29d18c5ba017bba0eeec1625ab433746955e125d46d80b7fdc97386c51266f842d8e02192ef85f020a82520894bbbf5374fce5edbc8e2a8697c15331677e6ebf0b0a801ca004377418ae981cc32b1312b4a427a1d69a821b28db8584f5f2bd8c6d42458adaa053a1dba1af177fac92f3b6af0a9fa46a22adf56e686c93794b6a012bf254abf5f85f030a82520894bbbf5374fce5edbc8e2a8697c15331677e6ebf0b0a801ca04fe13febd28a05f4fcb2f451d7ddc2dda56486d9f8c79a62b0ba4da775122615a0651b2382dd402df9ebc27f8cb4b2e0f3cea68dda2dca0ee9603608f0b6f51668f85f040a82520894bbbf5374fce5edbc8e2a8697c15331677e6ebf0b0a801ba078e6a0ba086a08f8450e208a399bb2f2d2a0d984acd2517c7c7df66ccfab567da013254002cd45a97fac049ae00afbc43ed0d9961d0c56a3b2382c80ce41c198ddf85f050a82520894bbbf5374fce5edbc8e2a8697c15331677e6ebf0b0a801ba0a7174d8f43ea71c8e3ca9477691add8d80ac8e0ed89d8d8b572041eef81f4a54a0534ea2e28ec4da3b5b944b18c51ec84a5cf35f5b3343c5fb86521fd2d388f506f85f060a82520894bbbf5374fce5edbc8e2a8697c15331677e6ebf0b0a801ba034bd04065833536a10c77ee2a43a5371bc6d34837088b861dd9d4b7f44074b59a078807715786a13876d3455716a6b9cb2186b7a4887a5c31160fc877454958616c0".from_hex().unwrap();
		let b1_hash = H256::from_str("f53f268d23a71e85c7d6d83a9504298712b84c1a2ba220441c86eeda0bf0b6e3").unwrap();

		let temp = RandomTempPath::new();
		let db = new_db(temp.as_str());
		let bc = BlockChain::new(Config::default(), &genesis, db.clone());
		let batch = db.transaction();
		bc.insert_block(&batch, &b1, vec![]);
		db.write(batch).unwrap();

		let transactions = bc.transactions(&b1_hash).unwrap();
		assert_eq!(transactions.len(), 7);
		for t in transactions {
			assert_eq!(bc.transaction(&bc.transaction_address(&t.hash()).unwrap()).unwrap(), t);
		}
	}

	fn insert_block(db: &Arc<Database>, bc: &BlockChain, bytes: &[u8], receipts: Vec<Receipt>) -> ImportRoute {
		let batch = db.transaction();
		let res = bc.insert_block(&batch, bytes, receipts);
		db.write(batch).unwrap();
		res
	}

	#[test]
	fn test_bloom_filter_simple() {
		// TODO: From here
		let bloom_b1 = H2048::from_str("00000020000000000000000000000000000000000000000002000000000000000000000000000000020000000000000000000000000000000000000000000000000000000000000000000000000000010000000000000000000000000000000000000000000000000000000000000000000000000000000000000000000000000000000000000000040000000000000010000000000000000000000000000000000000000000000000000000000000000000000000000000000000000000000000000000000000000000000000000000000000000000000000000000000000000000000000000000000000000000000008000400000000000000000000002000").unwrap();

		let bloom_b2 = H2048::from_str("00000000000000000000000000000000000000000000020000001000000000000000000000000000000000000000000000000000000000000000000000000000100000000000000000008000000000000000000000000000000000040000000000000000000000000000000000000000000000000000000000000000000000800000000000000000000000000000000000000000000000000000000000008000000000000000000000000000000000000000000000000000000000000000000000000000000000000002000000000000000000040000000000000000000000000000000000000000000000000000000000000000000000000000000000000000").unwrap();

		let bloom_ba = H2048::from_str("00000000000000000000000000000000000000000000020000000800000000000000000000000000000000000000000000000000000000000000000000000000100000000000000000008000000000000000000000000000000000040000000000000000000000000000000000000000000000000000000000000000000000800000000000000000000000000000000000000000000000000000000000008000000000000000000000000000000000000000000000000000000000000000000000000000000000000002000000000000000000040000000000000000000000000000000000000000000000000000000000000000000000000000000000000000").unwrap();

		let mut canon_chain = ChainGenerator::default();
		let mut finalizer = BlockFinalizer::default();
		let genesis = canon_chain.generate(&mut finalizer).unwrap();
		let mut fork = canon_chain.fork(1);
		let mut fork_finalizer = finalizer.fork();
		let b1 = fork.with_bloom(bloom_b1.clone()).generate(&mut fork_finalizer).unwrap();
		let b2 = fork.with_bloom(bloom_b2.clone()).generate(&mut fork_finalizer).unwrap();
		let b3 = fork.with_bloom(bloom_ba.clone()).generate(&mut fork_finalizer).unwrap();
		let b1a = canon_chain.with_bloom(bloom_ba.clone()).generate(&mut finalizer).unwrap();
		let b2a = canon_chain.with_bloom(bloom_ba.clone()).generate(&mut finalizer).unwrap();

		let temp = RandomTempPath::new();
		let db = new_db(temp.as_str());
		let bc = BlockChain::new(Config::default(), &genesis, db.clone());

		let blocks_b1 = bc.blocks_with_bloom(&bloom_b1, 0, 5);
		let blocks_b2 = bc.blocks_with_bloom(&bloom_b2, 0, 5);
		assert_eq!(blocks_b1, vec![]);
		assert_eq!(blocks_b2, vec![]);

		insert_block(&db, &bc, &b1, vec![]);
		let blocks_b1 = bc.blocks_with_bloom(&bloom_b1, 0, 5);
		let blocks_b2 = bc.blocks_with_bloom(&bloom_b2, 0, 5);
		assert_eq!(blocks_b1, vec![1]);
		assert_eq!(blocks_b2, vec![]);

		insert_block(&db, &bc, &b2, vec![]);
		let blocks_b1 = bc.blocks_with_bloom(&bloom_b1, 0, 5);
		let blocks_b2 = bc.blocks_with_bloom(&bloom_b2, 0, 5);
		assert_eq!(blocks_b1, vec![1]);
		assert_eq!(blocks_b2, vec![2]);

		// hasn't been forked yet
		insert_block(&db, &bc, &b1a, vec![]);
		let blocks_b1 = bc.blocks_with_bloom(&bloom_b1, 0, 5);
		let blocks_b2 = bc.blocks_with_bloom(&bloom_b2, 0, 5);
		let blocks_ba = bc.blocks_with_bloom(&bloom_ba, 0, 5);
		assert_eq!(blocks_b1, vec![1]);
		assert_eq!(blocks_b2, vec![2]);
		assert_eq!(blocks_ba, vec![]);

		// fork has happend
		insert_block(&db, &bc, &b2a, vec![]);
		let blocks_b1 = bc.blocks_with_bloom(&bloom_b1, 0, 5);
		let blocks_b2 = bc.blocks_with_bloom(&bloom_b2, 0, 5);
		let blocks_ba = bc.blocks_with_bloom(&bloom_ba, 0, 5);
		assert_eq!(blocks_b1, vec![]);
		assert_eq!(blocks_b2, vec![]);
		assert_eq!(blocks_ba, vec![1, 2]);

		// fork back
		insert_block(&db, &bc, &b3, vec![]);
		let blocks_b1 = bc.blocks_with_bloom(&bloom_b1, 0, 5);
		let blocks_b2 = bc.blocks_with_bloom(&bloom_b2, 0, 5);
		let blocks_ba = bc.blocks_with_bloom(&bloom_ba, 0, 5);
		assert_eq!(blocks_b1, vec![1]);
		assert_eq!(blocks_b2, vec![2]);
		assert_eq!(blocks_ba, vec![3]);
	}

	#[test]
	fn test_best_block_update() {
		let mut canon_chain = ChainGenerator::default();
		let mut finalizer = BlockFinalizer::default();
		let genesis = canon_chain.generate(&mut finalizer).unwrap();

		let temp = RandomTempPath::new();

		{
			let db = new_db(temp.as_str());
			let bc = BlockChain::new(Config::default(), &genesis, db.clone());
			let uncle = canon_chain.fork(1).generate(&mut finalizer.fork()).unwrap();

			let batch = db.transaction();
			// create a longer fork
			for _ in 0..5 {
				let canon_block = canon_chain.generate(&mut finalizer).unwrap();
				bc.insert_block(&batch, &canon_block, vec![]);
			}

			assert_eq!(bc.best_block_number(), 5);
			bc.insert_block(&batch, &uncle, vec![]);
			db.write(batch).unwrap();
		}

		// re-loading the blockchain should load the correct best block.
		let db = new_db(temp.as_str());
		let bc = BlockChain::new(Config::default(), &genesis, db.clone());
		assert_eq!(bc.best_block_number(), 5);
	}

	#[test]
	fn test_rewind() {
		let mut canon_chain = ChainGenerator::default();
		let mut finalizer = BlockFinalizer::default();
		let genesis = canon_chain.generate(&mut finalizer).unwrap();
		let first = canon_chain.generate(&mut finalizer).unwrap();
		let second = canon_chain.generate(&mut finalizer).unwrap();
		let genesis_hash = BlockView::new(&genesis).header_view().sha3();
		let first_hash = BlockView::new(&first).header_view().sha3();
		let second_hash = BlockView::new(&second).header_view().sha3();

		let temp = RandomTempPath::new();
		let db = new_db(temp.as_str());
		let bc = BlockChain::new(Config::default(), &genesis, db.clone());

		let batch = db.transaction();
		bc.insert_block(&batch, &first, vec![]);
		bc.insert_block(&batch, &second, vec![]);
		db.write(batch).unwrap();

		assert_eq!(bc.rewind(), Some(first_hash.clone()));
		assert!(!bc.is_known(&second_hash));
		assert_eq!(bc.best_block_number(), 1);
		assert_eq!(bc.best_block_hash(), first_hash.clone());

		assert_eq!(bc.rewind(), Some(genesis_hash.clone()));
		assert_eq!(bc.rewind(), None);
	}
}<|MERGE_RESOLUTION|>--- conflicted
+++ resolved
@@ -473,11 +473,7 @@
 
 		let _lock = self.insert_lock.lock();
 		// store block in db
-<<<<<<< HEAD
-		batch.put(DB_COL_BLOCK, &hash, bytes).unwrap();
-=======
-		self.blocks_db.put(&hash, &compressed).unwrap();
->>>>>>> 6b1e722a
+		batch.put(DB_COL_BLOCK, &hash, &compressed).unwrap();
 
 		let info = self.block_info(bytes);
 
