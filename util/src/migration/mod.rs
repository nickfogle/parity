// Copyright 2015, 2016 Ethcore (UK) Ltd.
// This file is part of Parity.

// Parity is free software: you can redistribute it and/or modify
// it under the terms of the GNU General Public License as published by
// the Free Software Foundation, either version 3 of the License, or
// (at your option) any later version.

// Parity is distributed in the hope that it will be useful,
// but WITHOUT ANY WARRANTY; without even the implied warranty of
// MERCHANTABILITY or FITNESS FOR A PARTICULAR PURPOSE.  See the
// GNU General Public License for more details.

// You should have received a copy of the GNU General Public License
// along with Parity.  If not, see <http://www.gnu.org/licenses/>.

//! DB Migration module.
#[cfg(test)]
mod tests;

use std::collections::BTreeMap;
use std::fs;
use std::path::{Path, PathBuf};

use ::kvdb::{CompactionProfile, Database, DatabaseConfig, DBTransaction};

/// Migration config.
#[derive(Clone)]
pub struct Config {
	/// Defines how many elements should be migrated at once.
	pub batch_size: usize,
}

impl Default for Config {
	fn default() -> Self {
		Config {
			batch_size: 1024,
		}
	}
}

/// A batch of key-value pairs to be written into the database.
pub struct Batch {
	inner: BTreeMap<Vec<u8>, Vec<u8>>,
	batch_size: usize,
	column: Option<u32>,
}

impl Batch {
	/// Make a new batch with the given config.
	pub fn new(config: &Config, col: Option<u32>) -> Self {
		Batch {
			inner: BTreeMap::new(),
			batch_size: config.batch_size,
			column: col,
		}
	}

	/// Insert a value into the batch, committing if necessary.
	pub fn insert(&mut self, key: Vec<u8>, value: Vec<u8>, dest: &mut Database) -> Result<(), Error> {
		self.inner.insert(key, value);
		if self.inner.len() == self.batch_size {
			try!(self.commit(dest));
		}
		Ok(())
	}

	/// Commit all the items in the batch to the given database.
	pub fn commit(&mut self, dest: &mut Database) -> Result<(), Error> {
		if self.inner.is_empty() { return Ok(()) }

		let transaction = DBTransaction::new(dest);

		for keypair in &self.inner {
			try!(transaction.put(self.column, &keypair.0, &keypair.1).map_err(Error::Custom));
		}

		self.inner.clear();
		dest.write(transaction).map_err(Error::Custom)
	}
}

/// Migration error.
#[derive(Debug)]
pub enum Error {
	/// Error returned when it is impossible to add new migration rules.
	CannotAddMigration,
	/// Error returned when migration from specific version can not be performed.
	MigrationImpossible,
	/// Io Error.
	Io(::std::io::Error),
	/// Custom error.
	Custom(String),
}

impl From<::std::io::Error> for Error {
	fn from(e: ::std::io::Error) -> Self {
		Error::Io(e)
	}
}

/// A generalized migration from the given db to a destination db.
pub trait Migration: 'static {
	/// Number of columns in database after the migration.
	fn columns(&self) -> Option<u32>;
	/// Version of the database after the migration.
	fn version(&self) -> u32;
	/// Migrate a source to a destination.
	fn migrate(&mut self, source: &Database, config: &Config, destination: &mut Database, col: Option<u32>) -> Result<(), Error>;
}

/// A simple migration over key-value pairs.
pub trait SimpleMigration: 'static {
	/// Number of columns in database after the migration.
	fn columns(&self) -> Option<u32>;
	/// Version of database after the migration.
	fn version(&self) -> u32;
	/// Should migrate existing object to new database.
	/// Returns `None` if the object does not exist in new version of database.
	fn simple_migrate(&mut self, key: Vec<u8>, value: Vec<u8>) -> Option<(Vec<u8>, Vec<u8>)>;
}

impl<T: SimpleMigration> Migration for T {
	fn columns(&self) -> Option<u32> { SimpleMigration::columns(self) }

	fn version(&self) -> u32 { SimpleMigration::version(self) }

	fn migrate(&mut self, source: &Database, config: &Config, dest: &mut Database, col: Option<u32>) -> Result<(), Error> {
		let mut batch = Batch::new(config, col);

		for (key, value) in source.iter(col) {
			if let Some((key, value)) = self.simple_migrate(key.to_vec(), value.to_vec()) {
				try!(batch.insert(key, value, dest));
			}
		}

		batch.commit(dest)
	}
}

/// Get the path where all databases reside.
fn database_path(path: &Path) -> PathBuf {
	let mut temp_path = path.to_owned();
	temp_path.pop();
	temp_path
}

enum TempIndex {
	One,
	Two,
}

impl TempIndex {
	fn swap(&mut self) {
		match *self {
			TempIndex::One => *self = TempIndex::Two,
			TempIndex::Two => *self = TempIndex::One,
		}
	}

	// given the path to the old database, get the path of this one.
	fn path(&self, db_root: &Path) -> PathBuf {
		let mut buf = db_root.to_owned();

		match *self {
			TempIndex::One => buf.push("temp_migration_1"),
			TempIndex::Two => buf.push("temp_migration_2"),
		};

		buf
	}
}

/// Manages database migration.
pub struct Manager {
	config: Config,
	migrations: Vec<Box<Migration>>,
}

impl Manager {
	/// Creates new migration manager with given configuration.
	pub fn new(config: Config) -> Self {
		Manager {
			config: config,
			migrations: vec![],
		}
	}

	/// Adds new migration rules.
	pub fn add_migration<T>(&mut self, migration: T) -> Result<(), Error> where T: Migration {
		let is_new = match self.migrations.last() {
			Some(last) => migration.version() > last.version(),
			None => true,
		};
		match is_new {
			true => Ok(self.migrations.push(Box::new(migration))),
			false => Err(Error::CannotAddMigration),
		}
	}

	/// Performs migration in order, starting with a source path, migrating between two temporary databases,
	/// and producing a path where the final migration lives.
	pub fn execute(&mut self, old_path: &Path, version: u32) -> Result<PathBuf, Error> {
		let config = self.config.clone();
<<<<<<< HEAD
		let columns = self.no_of_columns_at(version);
		let mut migrations = self.migrations_from(version);
		if migrations.is_empty() { return Err(Error::MigrationImpossible) };
		let mut db_config = DatabaseConfig {
=======
		let mut migrations = self.migrations_from(version);
		if migrations.is_empty() { return Err(Error::MigrationImpossible) };
		let db_config = DatabaseConfig {
>>>>>>> 8a676cb9
			max_open_files: 64,
			cache_size: None,
			compaction: CompactionProfile::default(),
			columns: columns,
		};

		let db_root = database_path(old_path);
		let mut temp_idx = TempIndex::One;
		let mut temp_path = temp_idx.path(&db_root);

		// start with the old db.
		let old_path_str = try!(old_path.to_str().ok_or(Error::MigrationImpossible));
		let mut cur_db = try!(Database::open(&db_config, old_path_str).map_err(Error::Custom));
<<<<<<< HEAD

		for migration in migrations.iter_mut() {
			// Change number of columns in new db
			let current_columns = db_config.columns;
			db_config.columns = migration.columns();

=======
		for migration in migrations.iter_mut() {
>>>>>>> 8a676cb9
			// open the target temporary database.
			temp_path = temp_idx.path(&db_root);
			let temp_path_str = try!(temp_path.to_str().ok_or(Error::MigrationImpossible));
			let mut new_db = try!(Database::open(&db_config, temp_path_str).map_err(Error::Custom));

			// perform the migration from cur_db to new_db.
			match current_columns {
				// migrate only default column
				None => try!(migration.migrate(&cur_db, &config, &mut new_db, None)),
				Some(v) => {
					// Migrate all columns in previous DB
					for col in 0..v {
						try!(migration.migrate(&cur_db, &config, &mut new_db, Some(col)))
					}
				}
			}
			// next iteration, we will migrate from this db into the other temp.
			cur_db = new_db;
			temp_idx.swap();

			// remove the other temporary migration database.
			let _ = fs::remove_dir_all(temp_idx.path(&db_root));
		}
		Ok(temp_path)
	}

	/// Returns true if migration is needed.
	pub fn is_needed(&self, version: u32) -> bool {
		match self.migrations.last() {
			Some(last) => version < last.version(),
			None => false,
		}
	}

<<<<<<< HEAD
	/// Find all needed migrations and arrange them.
	fn migrations_from(&mut self, version: u32) -> Vec<&mut Box<Migration>> {
		let mut to_apply: Vec<_> = self.migrations.iter_mut().filter(|m| m.version() > version).collect();
		to_apply.sort_by_key(|m| m.version());
		to_apply
=======
	/// Find all needed migrations.
	fn migrations_from(&mut self, version: u32) -> Vec<&mut Box<Migration>> {
		self.migrations.iter_mut().filter(|m| m.version() > version).collect()
>>>>>>> 8a676cb9
	}

	fn no_of_columns_at(&self, version: u32) -> Option<u32> {
		let migration = self.migrations.iter().find(|m| m.version() == version);
		match migration {
			Some(m) => m.columns(),
			None => None
		}
	}
}

/// Prints a dot every `max` ticks
pub struct Progress {
	current: usize,
	max: usize,
}

impl Default for Progress {
	fn default() -> Self {
		Progress {
			current: 0,
			max: 100_000,
		}
	}
}

impl Progress {
	/// Tick progress meter.
	pub fn tick(&mut self) {
		self.current += 1;
		if self.current == self.max {
			self.current = 0;
			flush!(".");
		}
	}
}<|MERGE_RESOLUTION|>--- conflicted
+++ resolved
@@ -202,16 +202,10 @@
 	/// and producing a path where the final migration lives.
 	pub fn execute(&mut self, old_path: &Path, version: u32) -> Result<PathBuf, Error> {
 		let config = self.config.clone();
-<<<<<<< HEAD
 		let columns = self.no_of_columns_at(version);
 		let mut migrations = self.migrations_from(version);
 		if migrations.is_empty() { return Err(Error::MigrationImpossible) };
 		let mut db_config = DatabaseConfig {
-=======
-		let mut migrations = self.migrations_from(version);
-		if migrations.is_empty() { return Err(Error::MigrationImpossible) };
-		let db_config = DatabaseConfig {
->>>>>>> 8a676cb9
 			max_open_files: 64,
 			cache_size: None,
 			compaction: CompactionProfile::default(),
@@ -225,16 +219,12 @@
 		// start with the old db.
 		let old_path_str = try!(old_path.to_str().ok_or(Error::MigrationImpossible));
 		let mut cur_db = try!(Database::open(&db_config, old_path_str).map_err(Error::Custom));
-<<<<<<< HEAD
 
 		for migration in migrations.iter_mut() {
 			// Change number of columns in new db
 			let current_columns = db_config.columns;
 			db_config.columns = migration.columns();
 
-=======
-		for migration in migrations.iter_mut() {
->>>>>>> 8a676cb9
 			// open the target temporary database.
 			temp_path = temp_idx.path(&db_root);
 			let temp_path_str = try!(temp_path.to_str().ok_or(Error::MigrationImpossible));
@@ -269,17 +259,9 @@
 		}
 	}
 
-<<<<<<< HEAD
-	/// Find all needed migrations and arrange them.
-	fn migrations_from(&mut self, version: u32) -> Vec<&mut Box<Migration>> {
-		let mut to_apply: Vec<_> = self.migrations.iter_mut().filter(|m| m.version() > version).collect();
-		to_apply.sort_by_key(|m| m.version());
-		to_apply
-=======
 	/// Find all needed migrations.
 	fn migrations_from(&mut self, version: u32) -> Vec<&mut Box<Migration>> {
 		self.migrations.iter_mut().filter(|m| m.version() > version).collect()
->>>>>>> 8a676cb9
 	}
 
 	fn no_of_columns_at(&self, version: u32) -> Option<u32> {
